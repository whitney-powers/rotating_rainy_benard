--- conflicted
+++ resolved
@@ -107,13 +107,8 @@
     omega_xval = 0
     omega_yval = omegaval * np.sin(theta)
     omega_zval = omegaval * np.cos(theta)
-<<<<<<< HEAD
-    
-    slices_dt = 0.005
-=======
 
     slices_dt = 0.01
->>>>>>> f7568b57
     snap_dt = 1.0
     prof_dt = 0.01
     ts_dt = 0.001
